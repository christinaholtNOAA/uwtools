API
===

.. toctree::
   config
<<<<<<< HEAD
   chgres_cube
=======
   file
>>>>>>> a6d3be03
   fv3
   logging
   rocoto
   sfc_climo_gen
   template<|MERGE_RESOLUTION|>--- conflicted
+++ resolved
@@ -3,11 +3,8 @@
 
 .. toctree::
    config
-<<<<<<< HEAD
    chgres_cube
-=======
    file
->>>>>>> a6d3be03
    fv3
    logging
    rocoto
