--- conflicted
+++ resolved
@@ -1,7 +1,4 @@
 #!/bin/sh
-<<<<<<< HEAD
-##----WCOSS_CRAY JOBCARD
-=======
 #----WCOSS DELL JOBCARD
 #BSUB /bin/sh
 #BSUB -P FV3GFS-T2O
@@ -13,7 +10,6 @@
 #BSUB -q debug
 #BSUB -W 00:30
 #----WCOSS_CRAY JOBCARD
->>>>>>> cd804d33
 ##BSUB -L /bin/sh
 ##BSUB -P FV3GFS-T2O
 ##BSUB -oo log.grid.%J
@@ -23,55 +19,26 @@
 ##BSUB -M 2400
 ##BSUB -W 00:30
 ##BSUB -extsched 'CRAYLINUX[]'
-<<<<<<< HEAD
-##----THEIA JOBCARD
+#----THEIA JOBCARD
+#PBS -N fv3_grid_driver
+#PBS -A gsd-fv3
+#PBS -o log.grid.regional.$PBS_JOBID
+#PBS -e log.grid.regional.$PBS_JOBID
+#PBS -l nodes=1:ppn=24
+#PBS -q debug
+#PBS -l walltime=00:30:00
+##----Cheyenne JOBCARD
 ##PBS -N fv3_grid_driver
-##PBS -A gsd-fv3
+##PBS -A fv3-cpu
 ##PBS -o log.grid.regional.$PBS_JOBID
 ##PBS -e log.grid.regional.$PBS_JOBID
 ##PBS -l nodes=1:ppn=24
 ##PBS -q debug
 ##PBS -l walltime=00:30:00
-#----Cheyenne JOBCARD
-=======
-#----THEIA JOBCARD
->>>>>>> cd804d33
-#PBS -N fv3_grid_driver
-#PBS -A fv3-cpu
-#PBS -o log.grid.regional.$PBS_JOBID
-#PBS -e log.grid.regional.$PBS_JOBID
-#PBS -l nodes=1:ppn=24
-#PBS -q debug
-#PBS -l walltime=00:30:00
-
-set -aux
-
-##
-## TEMPORARY VARIABLES FOR TESTING
-## SHOULD BE PROVIDED BY WORKFLOW XML IN THE FUTURE
-##
-
-machine=CHEYENNE
-FV3GFS_DIR=/gpfs/fs1/work/kavulich/FV3/rocoto_pp_workflow/fv3gfs
-
-
-
-
-
-
-
-
-
-
-
-##
-## END TEMPORARY VARIABLES
-##
-
-<<<<<<< HEAD
-=======
+
+set -ax
+
 machine=DELL
->>>>>>> cd804d33
 export machine=${machine:-WCOSS_C}
 
 ulimit -a
@@ -84,7 +51,7 @@
 #----------------------------------------------------------------
 
 export USER=$LOGNAME 
-export res=96	 	   # resolution of tile: 48, 96, 192, 384, 96, 1152, 3072
+export res=96	 	   # resolution of tile: 48, 96, 192, 384, 768, 1152, 3072
 export gtype=regional      # grid type: uniform, stretch, nest or regional
 
 #----------------------------------------------------------------
@@ -171,23 +138,12 @@
 if [ $gtype = uniform ];  then
   echo "creating uniform ICs"
 elif [ $gtype = stretch ]; then
-  export stretch_fac=1.5   # Stretching factor for the grid
+  export stetch_fac=1.5   # Stretching factor for the grid
   export target_lon=-97.5 # center longitude of the highest resolution tile
   export target_lat=35.5  # center latitude of the highest resolution tile
   export title=c96s		  # identifier based on refined location
   echo "creating stretched grid"
 elif [ $gtype = nest ] || [ $gtype = regional ]; then
-<<<<<<< HEAD
-  export stretch_fac=1.5  	 # Stretching factor for the grid
-  export target_lon=-97.5   	 # center longitude of the highest resolution tile
-  export target_lat=35.5 	 # center latitude of the highest resolution tile
-  export refine_ratio=3 	 # Specify the refinement ratio for nest grid
-  export istart_nest=27  	 # Specify the starting i-direction index of nest grid in parent tile supergrid(Fortran index)
-  export jstart_nest=37  	 # Specify the starting j-direction index of nest grid in parent tile supergrid(Fortran index)
-  export iend_nest=166  	 # Specify the ending i-direction index of nest grid in parent tile supergrid(Fortran index)
-  export jend_nest=164  	 # Specify the ending j-direction index of nest grid in parent tile supergrid(Fortran index)
-  export halo=3  	         # halo size to be used in the atmosphere cubic sphere model for the grid tile.
-=======
   export stetch_fac=1.5          # Stretching factor for the grid
   export target_lon=-97.5        # center longitude of the highest resolution tile
   export target_lat=35.5         # center latitude of the highest resolution tile
@@ -197,7 +153,6 @@
   export iend_nest=166           # Specify the ending i-direction index of nest grid in parent tile supergrid(Fortran index)
   export jend_nest=164           # Specify the ending j-direction index of nest grid in parent tile supergrid(Fortran index)
   export halo=3                  # halo size to be used in the atmosphere cubic sphere model for the grid tile.
->>>>>>> cd804d33
   export halop1=4                # halo size that will be used for the orography and grid tile in chgres
   export halo0=0                 # no halo, used to shave the filtered orography for use in the model
   export title=c96r              # identifier based on nest location
@@ -211,7 +166,7 @@
 fi
 
 #----------------------------------------------------------------
-#filter_topo parameters. C192->50km, C384->25km, C96->13km, C1152->8.5km, C3072->3.2km
+#filter_topo parameters. C192->50km, C384->25km, C768->13km, C1152->8.5km, C3072->3.2km
 if [ $res -eq 48 ]; then 
  export cd4=0.12;  export max_slope=0.12; export n_del2_weak=4;   export peak_fac=1.1  
 elif [ $res -eq 96 ]; then 
@@ -286,7 +241,7 @@
 
 elif [ $gtype = stretch ]; then
   export ntiles=6
-  export rn=$( echo "$stretch_fac * 10" | bc | cut -c1-2 )
+  export rn=$( echo "$stetch_fac * 10" | bc | cut -c1-2 )
   export name=C${res}r${rn}_${title}
   export grid_dir=$TMPDIR/${name}/grid
   export orog_dir=$TMPDIR/$name/orog
@@ -295,7 +250,7 @@
 
   echo 
   echo "............ execute fv3gfs_make_grid.sh ................."
-  $script_dir/fv3gfs_make_grid.sh $res $grid_dir $stretch_fac $target_lon $target_lat $script_dir
+  $script_dir/fv3gfs_make_grid.sh $res $grid_dir $stetch_fac $target_lon $target_lat $script_dir
 #
   echo "Begin stretch orography generation at `date`"
 #
@@ -337,7 +292,7 @@
 
 elif [ $gtype = nest ]; then
   export ntiles=7
-  export rn=$( echo "$stretch_fac * 10" | bc | cut -c1-2 )
+  export rn=$( echo "$stetch_fac * 10" | bc | cut -c1-2 )
   export name=C${res}r${rn}n${refine_ratio}_${title}
   export grid_dir=$TMPDIR/${name}/grid
   export orog_dir=$TMPDIR/$name/orog
@@ -346,7 +301,7 @@
 
   echo 
   echo "............ execute fv3gfs_make_grid.sh ................."
-  $script_dir/fv3gfs_make_grid.sh $res $grid_dir $stretch_fac $target_lon $target_lat $refine_ratio $istart_nest $jstart_nest $iend_nest $jend_nest $halo $script_dir
+  $script_dir/fv3gfs_make_grid.sh $res $grid_dir $stetch_fac $target_lon $target_lat $refine_ratio $istart_nest $jstart_nest $iend_nest $jend_nest $halo $script_dir
 
   echo "Begin stretch nest orography generation at `date`"
 #
@@ -387,8 +342,7 @@
 #
 export ntiles=1
 tile=7
-# don't echo all the computation to figure out how many points to add/subtract from start/end nest values
-set +x
+set +x # don't echo all the computation to figure out how many points to add/subtract from start/end nest values
 #
 # number of parent points
 #
@@ -432,7 +386,7 @@
 #
   export ntiles=1
   tile=7
-  export rn=$( echo "$stretch_fac * 10" | bc | cut -c1-2 )
+  export rn=$( echo "$stetch_fac * 10" | bc | cut -c1-2 )
   export name=C${res}r${rn}n${refine_ratio}_${title}
   export grid_dir=$TMPDIR/${name}/grid
   export orog_dir=$TMPDIR/$name/orog
@@ -441,7 +395,7 @@
 
   echo
   echo "............ execute fv3gfs_make_grid.sh ................."
-  $script_dir/fv3gfs_make_grid.sh $res $grid_dir $stretch_fac $target_lon $target_lat $refine_ratio $istart_nest_halo $jstart_nest_halo $iend_nest_halo $jend_nest_halo $halo $script_dir
+  $script_dir/fv3gfs_make_grid.sh $res $grid_dir $stetch_fac $target_lon $target_lat $refine_ratio $istart_nest_halo $jstart_nest_halo $iend_nest_halo $jend_nest_halo $halo $script_dir
 
   echo "Begin regional orography generation at `date`"
 #
