# pylint: disable=missing-function-docstring,protected-access,redefined-outer-name
"""
Tests for forecast driver.
"""
<<<<<<< HEAD
import datetime as dt
=======
import logging
>>>>>>> 75c97e6c
import subprocess
from pathlib import Path
from unittest.mock import patch

import pytest
from pytest import fixture, raises

from uwtools.config.core import NMLConfig, YAMLConfig
from uwtools.drivers import forecast
from uwtools.drivers.driver import Driver
from uwtools.drivers.forecast import FV3Forecast
from uwtools.tests.support import compare_files, fixture_path


@fixture
def slurm_props():
    return {
        "account": "account_name",
        "nodes": 1,
        "queue": "batch",
        "scheduler": "slurm",
        "tasks_per_node": 1,
        "walltime": "00:01:00",
    }


def test_batch_script():
    expected = """
#SBATCH --account=account_name
#SBATCH --nodes=1
#SBATCH --ntasks-per-node=1
#SBATCH --qos=batch
#SBATCH --time=00:01:00
KMP_AFFINITY=scatter
OMP_NUM_THREADS=1
OMP_STACKSIZE=1
MPI_TYPE_DEPTH=20
ESMF_RUNTIME_COMPLIANCECHECK=OFF:depth=4
srun  test_exec.py
""".strip()
    config_file = fixture_path("forecast.yaml")
    with patch.object(Driver, "_validate", return_value=True):
        forecast = FV3Forecast(config_file=config_file)
    assert forecast.batch_script().content() == expected


def test_schema_file():
    """
    Tests that the schema is properly defined with a file value.
    """

    config_file = fixture_path("forecast.yaml")
    with patch.object(Driver, "_validate", return_value=True):
        forecast = FV3Forecast(config_file=config_file)

    path = Path(forecast.schema_file)
    assert path.is_file()


def test_create_model_configure(tmp_path):
    """
    Test that providing a YAML base input file and a config file will create and update YAML config
    file.
    """

    config_file = fixture_path("fruit_config_similar_for_fcst.yaml")
    base_file = fixture_path("fruit_config.yaml")
    fcst_config_file = tmp_path / "fcst.yml"

    fcst_config = YAMLConfig(config_file)
    fcst_config["forecast"]["model_configure"]["base_file"] = base_file
    fcst_config.dump(fcst_config_file)

    output_file = (tmp_path / "test_config_from_yaml.yaml").as_posix()
    with patch.object(FV3Forecast, "_validate", return_value=True):
        forecast_obj = FV3Forecast(config_file=fcst_config_file)
    forecast_obj.create_model_configure(output_file)
    expected = YAMLConfig(base_file)
    expected.update_values(YAMLConfig(config_file)["forecast"]["model_configure"]["update_values"])
    expected_file = tmp_path / "expected_yaml.yaml"
    expected.dump(expected_file)
    assert compare_files(expected_file, output_file)


def test_create_directory_structure(tmp_path):
    """
    Tests create_directory_structure method given a directory.
    """

    rundir = tmp_path / "rundir"

    # Test delete behavior when run directory does not exist.
    FV3Forecast.create_directory_structure(rundir, "delete")
    assert (rundir / "RESTART").is_dir()

    # Create a file in the run directory.
    test_file = rundir / "test.txt"
    test_file.touch()
    assert test_file.is_file()

    # Test delete behavior when run directory exists. Test file should be gone
    # since old run directory was deleted.
    FV3Forecast.create_directory_structure(rundir, "delete")
    assert (rundir / "RESTART").is_dir()
    assert not test_file.is_file()

    # Test rename behavior when run directory exists.
    FV3Forecast.create_directory_structure(rundir, "rename")
    copy_directory = next(tmp_path.glob("%s_*" % rundir.name))
    assert (copy_directory / "RESTART").is_dir()

    # Test quit behavior when run directory exists.
    with raises(SystemExit) as pytest_wrapped_e:
        FV3Forecast.create_directory_structure(rundir, "quit")
    assert pytest_wrapped_e.type == SystemExit
    assert pytest_wrapped_e.value.code == 1


@fixture
def create_field_table_update_obj():
    return YAMLConfig(fixture_path("FV3_GFS_v16_update.yaml"))


def test_create_field_table_with_base_file(create_field_table_update_obj, tmp_path):
    """
    Tests create_field_table method with optional base file.
    """
    base_file = fixture_path("FV3_GFS_v16.yaml")
    outfldtbl_file = tmp_path / "field_table_two.FV3_GFS"
    expected = fixture_path("field_table_from_base.FV3_GFS")
    config_file = tmp_path / "fcst.yaml"
    forecast_config = create_field_table_update_obj
    forecast_config["forecast"]["field_table"]["base_file"] = base_file
    forecast_config.dump(config_file)
    FV3Forecast(config_file).create_field_table(outfldtbl_file)
    assert compare_files(expected, outfldtbl_file)


def test_create_field_table_without_base_file(tmp_path):
    """
    Tests create_field_table without optional base file.
    """
    outfldtbl_file = tmp_path / "field_table_one.FV3_GFS"
    expected = fixture_path("field_table_from_input.FV3_GFS")
    config_file = fixture_path("FV3_GFS_v16_update.yaml")
    FV3Forecast(config_file).create_field_table(outfldtbl_file)
    assert compare_files(expected, outfldtbl_file)


def test_create_directory_structure_bad_existing_act():
    with raises(ValueError):
        FV3Forecast.create_directory_structure(run_directory="/some/path", exist_act="foo")


def test_create_model_configure_call_private(tmp_path):
    basefile = str(tmp_path / "base.yaml")
    infile = fixture_path("forecast.yaml")
    outfile = str(tmp_path / "out.yaml")
    for path in infile, basefile:
        Path(path).touch()
    with patch.object(Driver, "_create_user_updated_config") as _create_user_updated_config:
        with patch.object(FV3Forecast, "_validate", return_value=True):
            FV3Forecast(config_file=infile).create_model_configure(outfile)
    assert _create_user_updated_config.call_args.kwargs["config_class"] == YAMLConfig
    assert _create_user_updated_config.call_args.kwargs["config_values"] is None
    assert _create_user_updated_config.call_args.kwargs["output_path"] == outfile


@fixture
def create_namelist_assets(tmp_path):
    return NMLConfig(fixture_path("simple.nml")), tmp_path / "create_out.nml"


def test_create_namelist_with_base_file(create_namelist_assets, tmp_path):
    """
    Tests create_namelist method with optional base file.
    """
    update_obj, outnml_file = create_namelist_assets
    base_file = fixture_path("simple3.nml")
    fcst_config = {
        "forecast": {
            "namelist": {
                "base_file": base_file,
                "update_values": update_obj.data,
            },
        },
    }
    fcst_config_file = tmp_path / "fcst.yml"
    YAMLConfig.dump_dict(cfg=fcst_config, path=fcst_config_file)
    FV3Forecast(fcst_config_file).create_namelist(outnml_file)
    expected = """
&salad
    base = 'kale'
    fruit = 'banana'
    vegetable = 'tomato'
    how_many = 12
    dressing = 'balsamic'
    toppings = ,
    extras = 0
    dessert = .false.
    appetizer = ,
/
""".lstrip()
    with open(outnml_file, "r", encoding="utf-8") as out_file:
        assert out_file.read() == expected


def test_create_namelist_without_base_file(create_namelist_assets, tmp_path):
    """
    Tests create_namelist method without optional base file.
    """
    update_obj, outnml_file = create_namelist_assets
    fcst_config = {
        "forecast": {
            "namelist": {
                "update_values": update_obj.data,
            },
        },
    }
    fcst_config_file = tmp_path / "fcst.yml"
    YAMLConfig.dump_dict(cfg=fcst_config, path=fcst_config_file)
    FV3Forecast(fcst_config_file).create_namelist(outnml_file)
    expected = """
&salad
    base = 'kale'
    fruit = 'banana'
    vegetable = 'tomato'
    how_many = 12
    dressing = 'balsamic'
/
""".lstrip()
    with open(outnml_file, "r", encoding="utf-8") as out_file:
        assert out_file.read() == expected


def test_forecast_run_cmd():
    """
    Tests that the command to be used to run the forecast executable was built successfully.
    """
    config_file = fixture_path("forecast.yaml")
    with patch.object(FV3Forecast, "_validate", return_value=True):
        fcstobj = FV3Forecast(config_file=config_file)
        hera_expected = "srun --export=ALL test_exec.py"
        assert hera_expected == fcstobj.run_cmd("--export=ALL")
        cheyenne_expected = "mpirun -np 4 test_exec.py"

        fcstobj._experiment_config["platform"]["mpicmd"] = "mpirun"
        assert cheyenne_expected == fcstobj.run_cmd("-np", 4)

        fcstobj._experiment_config["platform"]["mpicmd"] = "mpiexec"
        wcoss2_expected = "mpiexec -n 4 -ppn 8 --cpu-bind core -depth 2 test_exec.py"
        assert wcoss2_expected == fcstobj.run_cmd(
            "-n",
            4,
            "-ppn",
            8,
            "--cpu-bind",
            "core",
            "-depth",
            2,
        )


@pytest.mark.parametrize("section", ["static", "cycledep"])
@pytest.mark.parametrize("link_files", [True, False])
def test_stage_files(tmp_path, section, link_files):
    """
    Tests that files from static or cycledep sections of the config obj are being staged (copied or
    linked) to the run directory.
    """

    run_directory = tmp_path / "run"
    src_directory = tmp_path / "src"
    files_to_stage = YAMLConfig(fixture_path("expt_dir.yaml"))[section]
    # Fix source paths so that they are relative to our test temp directory and
    # create the test files.
    src_directory.mkdir()
    for dst_fn, src_path in files_to_stage.items():
        fixed_src_path = src_directory / Path(src_path).name
        files_to_stage[dst_fn] = str(fixed_src_path)
        fixed_src_path.touch()
    # Test that none of the destination files exist yet:
    for dst_fn in files_to_stage.keys():
        assert not (run_directory / dst_fn).is_file()
    # Ask a forecast object to stage the files to the run directory:
    FV3Forecast.create_directory_structure(run_directory)
    FV3Forecast.stage_files(run_directory, files_to_stage, link_files=link_files)
    # Test that all of the destination files now exist:
    for dst_fn in files_to_stage.keys():
        if link_files:
            assert (run_directory / dst_fn).is_symlink()
        else:
            assert (run_directory / dst_fn).is_file()


@fixture
def fv3_run_assets(tmp_path):
    batch_script = tmp_path / "batch.sh"
    config_file = fixture_path("forecast.yaml")
    config = {
        "platform": {
            "MPICMD": "srun",
            "account": "user_account",
        },
        "forecast": {
            "MODEL": "FV3",
            "EXEC_NAME": "test_exec.py",
            "RUN_DIRECTORY": tmp_path.as_posix(),
            "CYCLEDEP": {"foo-file": str(tmp_path / "foo")},
            "STATIC": {"static-foo-file": str(tmp_path / "foo")},
            "VERBOSE": "False",
        },
    }
    return batch_script, config_file, config


def test_run_direct(fv3_run_assets):
    _, config_file, config = fv3_run_assets
    with patch.object(FV3Forecast, "_validate", return_value=True):
        with patch.object(forecast.subprocess, "run") as sprun:
            fcstobj = FV3Forecast(config_file=config_file)
            with patch.object(fcstobj, "_config", config):
                fcstobj.run(cycle=dt.datetime.now())
            sprun.assert_called_once_with(
                "srun --export=None test_exec.py",
                stderr=subprocess.STDOUT,
                check=False,
                shell=True,
            )


def test_FV3Forecast_run_dry_run(caplog, fv3_run_assets):
    logging.getLogger().setLevel(logging.INFO)
    batch_script, config_file, config = fv3_run_assets
    run_expected = """
#!/bin/bash
#SBATCH --account=user_account
#SBATCH --nodes=1
#SBATCH --ntasks-per-node=1
#SBATCH --qos=batch
#SBATCH --time=00:01:00
srun --export=None test_exec.py
""".strip()
    with patch.object(FV3Forecast, "_validate", return_value=True):
        fcstobj = FV3Forecast(config_file=config_file, dry_run=True, batch_script=batch_script)
        with patch.object(fcstobj, "_config", config):
            fcstobj.run(cycle=dt.datetime.now())
    assert run_expected in caplog.text


def test_run_submit(fv3_run_assets):
    batch_script, config_file, config = fv3_run_assets
    with patch.object(FV3Forecast, "_validate", return_value=True):
        with patch.object(forecast.subprocess, "run") as sprun:
            fcstobj = FV3Forecast(config_file=config_file, batch_script=batch_script)
            with patch.object(fcstobj, "_config", config):
                fcstobj.run(cycle=dt.datetime.now())
            sprun.assert_called_once_with(
                f"sbatch {batch_script}",
                stderr=subprocess.STDOUT,
                check=False,
                shell=True,
            )<|MERGE_RESOLUTION|>--- conflicted
+++ resolved
@@ -2,11 +2,8 @@
 """
 Tests for forecast driver.
 """
-<<<<<<< HEAD
 import datetime as dt
-=======
 import logging
->>>>>>> 75c97e6c
 import subprocess
 from pathlib import Path
 from unittest.mock import patch
