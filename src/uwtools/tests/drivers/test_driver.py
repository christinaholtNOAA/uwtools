# pylint: disable=missing-function-docstring,protected-access,redefined-outer-name
"""
Tests for uwtools.drivers.driver module.
"""

import datetime
import glob
import logging
import os
from collections.abc import Mapping
from pathlib import Path
from unittest.mock import patch

import pytest
import yaml
from pytest import fixture, raises

from uwtools.config.core import YAMLConfig
from uwtools.drivers import driver
from uwtools.drivers.driver import Driver
<<<<<<< HEAD
from uwtools.tests.support import compare_files, fixture_path, logged
=======
from uwtools.logging import log
from uwtools.tests.support import logged
>>>>>>> ae4ef708


class ConcreteDriver(Driver):
    """
    Driver subclass for testing purposes.
    """

    def batch_script(self):
        pass

    def output(self):
        pass

    def requirements(self):
        pass

    def resources(self) -> Mapping:
        return {}

    def run(self, cycle: datetime.date) -> bool:
        return True

    @property
    def schema_file(self) -> Path:
        return Path()


@fixture
def configs():
    config_good = """
platform:
  WORKFLOW_MANAGER: rocoto
"""
    config_bad = """
platform:
  WORKFLOW_MANAGER: 20
"""
    return config_good, config_bad


@fixture
def mpi_config():
    return yaml.safe_load(
        """
platform:
  mpicmd: srun
component:
  exec_name: foo
  runtime_info:
    mpi_args:
      - bar
"""
    )


@fixture
def schema():
    return """
{
  "title": "workflow config",
  "description": "This document is to validate user-defined FV3 forecast config files",
  "type": "object",
  "properties": {
    "platform": {
      "description": "attributes of the platform",
      "type": "object",
      "properties": {
        "WORKFLOW_MANAGER": {
          "type": "string",
          "enum": [
            "rocoto",
            "none"
          ]
        }
      }
    }
  }
}
""".strip()


def test_create_directory_structure(tmp_path):
    run_dir = tmp_path / "run"
    with patch.object(Driver, "_create_run_directory") as _create_run_directory:
        Driver.create_directory_structure(run_dir)
    _create_run_directory.assert_called_once_with(run_dir, "delete")


def test_create_directory_structure_bad_existing_act():
    with raises(ValueError):
        Driver.create_directory_structure(run_directory="/some/path", exist_act="foo")


def test_run_cmd_expected(mpi_config, tmp_path):
    config_file = tmp_path / "config.yaml"
    YAMLConfig.dump_dict(config_file, mpi_config)
    with patch.object(Driver, "_validate", return_value=True):
        driver = ConcreteDriver(config_file=config_file)
    driver._config = driver._experiment_config["component"]
    assert driver.run_cmd() == "srun bar foo"


def test_run_cmd_no_runtime_info(mpi_config, tmp_path):
    config_file = tmp_path / "config.yaml"
    del mpi_config["component"]["runtime_info"]
    YAMLConfig.dump_dict(config_file, mpi_config)
    with patch.object(Driver, "_validate", return_value=True):
        driver = ConcreteDriver(config_file=config_file)
    driver._config = driver._experiment_config["component"]
    with raises(KeyError):
        driver.run_cmd()


def test_scheduler():
    config_file = fixture_path("fruit_config.yaml")
    with patch.object(Driver, "_validate", return_value=True):
        concretedriver = ConcreteDriver(config_file=config_file)
        # pylint: disable=pointless-statement
        with patch.object(driver.JobScheduler, "get_scheduler") as get_scheduler:
            concretedriver.scheduler
    get_scheduler.assert_called_once_with({})


@pytest.mark.parametrize("link_files", [True, False])
def test_stage_files(tmp_path, link_files):
    """
    Tests that files from static or cycle-dependent sections of the config obj are being staged
    (copied or linked) to the run directory.
    """

    run_directory = tmp_path / "run"
    src_directory = tmp_path / "src"
    files_to_stage = yaml.safe_load(
        """
foo.yaml: some/foo/on/disk/foo.yml
bar: somewhere/bar.txt
./:
  - a/file/with/same_name.x
  - another/file/with/same/name.f
"""
    )
    # Fix source paths so that they are relative to our test temp directory and
    # create the test files.
    src_directory.mkdir()
    for dst_fn, src_path in files_to_stage.items():
        if isinstance(src_path, list):
            files_to_stage[dst_fn] = [str(src_directory / Path(sp).name) for sp in src_path]
            for src_file in files_to_stage[dst_fn]:
                Path(src_file).touch()
        else:
            fixed_src_path = src_directory / Path(src_path).name
            files_to_stage[dst_fn] = str(fixed_src_path)
            fixed_src_path.touch()
    # Test that none of the destination files exist yet:
    for dst_fn in files_to_stage.keys():
        assert not (run_directory / dst_fn).is_file()
    # Ask a forecast object to stage the files to the run directory:
    Driver.create_directory_structure(run_directory)
    Driver.stage_files(run_directory, files_to_stage, link_files=link_files)
    # Test that all of the destination files now exist:
    link_or_file = Path.is_symlink if link_files else Path.is_file
    for dst_rel_path, src_paths in files_to_stage.items():
        if isinstance(src_paths, list):
            dst_paths = [run_directory / dst_rel_path / os.path.basename(sp) for sp in src_paths]
            assert all(link_or_file(d_fn) for d_fn in dst_paths)
        else:
            assert link_or_file(run_directory / dst_rel_path)


@pytest.mark.parametrize("exist_act", ["delete", "rename"])
def test__create_run_directory_exists(exist_act, tmp_path):
    run_dir = tmp_path / "run"
    Driver._create_run_directory(run_dir, exist_act)
    Driver._create_run_directory(run_dir, exist_act)
    run_dirs = len(glob.glob((tmp_path / "run*").as_posix()))
    assert run_dirs == 1 if exist_act == "delete" else run_dirs == 2


@pytest.mark.parametrize("exist_act", ["delete", "rename"])
def test__create_run_directory_handle_existing_call(exist_act, tmp_path):
    run_dir = tmp_path / "run"
    with patch.object(driver, "handle_existing") as handle_existing:
        Driver._create_run_directory(run_dir, exist_act)
    handle_existing.called_once_with(run_dir, exist_act)


def test__create_run_directory_quit(tmp_path):
    run_dir = tmp_path / "run"
    Driver._create_run_directory(run_dir, "quit")
    with raises(SystemExit):
        Driver._create_run_directory(run_dir, "quit")


@fixture
def update_config():
    config_file = fixture_path("fruit_config.yaml")
    return yaml.safe_load(
        f"""
base_file: {config_file}
update_values:
  nuts: almonds
  dressing: vinaigrette
"""
    )


def test__create_user_updated_config_base_file(tmp_path, update_config):
    expected_file = tmp_path / "expected.yml"
    base_config = YAMLConfig(fixture_path("fruit_config.yaml"))
    base_config.update_values(update_config["update_values"])
    YAMLConfig.dump_dict(path=expected_file, cfg=base_config.data)

    output_file = tmp_path / "output.yml"
    Driver._create_user_updated_config(YAMLConfig, update_config, output_file)
    assert compare_files(expected_file, output_file)


def test__create_user_updated_config_no_base_file(tmp_path, update_config):
    expected_file = tmp_path / "expected.yml"
    expected_config = update_config["update_values"]
    YAMLConfig.dump_dict(path=expected_file, cfg=expected_config)

    output_file = tmp_path / "output.nml"
    del update_config["base_file"]
    Driver._create_user_updated_config(YAMLConfig, update_config, output_file)
    assert compare_files(expected_file, output_file)


@pytest.mark.parametrize("valid", [True, False])
def test_validation(caplog, configs, schema, tmp_path, valid):
    config_good, config_bad = configs
    config_file = str(tmp_path / "config.yaml")
    with open(config_file, "w", encoding="utf-8") as f:
        print(config_good if valid else config_bad, file=f)
    schema_file = tmp_path / "test.jsonschema"
    with open(schema_file, "w", encoding="utf-8") as f:
        print(schema, file=f)
    with patch.object(ConcreteDriver, "schema_file", new=schema_file):
        log.setLevel(logging.INFO)
        ConcreteDriver(config_file=config_file)
        if valid:
            assert logged(caplog, "0 schema-validation errors found")
        else:
            assert logged(caplog, "2 schema-validation errors found")<|MERGE_RESOLUTION|>--- conflicted
+++ resolved
@@ -18,12 +18,8 @@
 from uwtools.config.core import YAMLConfig
 from uwtools.drivers import driver
 from uwtools.drivers.driver import Driver
-<<<<<<< HEAD
+from uwtools.logging import log
 from uwtools.tests.support import compare_files, fixture_path, logged
-=======
-from uwtools.logging import log
-from uwtools.tests.support import logged
->>>>>>> ae4ef708
 
 
 class ConcreteDriver(Driver):
