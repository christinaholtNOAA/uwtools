--- conflicted
+++ resolved
@@ -54,80 +54,6 @@
         bs.append(self.run_cmd())
         return bs
 
-<<<<<<< HEAD
-=======
-    @staticmethod
-    def create_directory_structure(run_directory: DefinitePath, exist_act: str = "delete") -> None:
-        """
-        Collects the name of the desired run directory, and has an optional flag for what to do if
-        the run directory specified already exists. Creates the run directory and adds
-        subdirectories INPUT and RESTART. Verifies creation of all directories.
-
-        :param run_directory: Path of desired run directory.
-        :param exist_act: Could be any of 'delete', 'rename', 'quit'. Sets how the program responds
-            to a preexisting run directory. The default is to delete the old run directory.
-        """
-
-        # Caller should only provide correct argument.
-
-        if exist_act not in ["delete", "rename", "quit"]:
-            raise ValueError(f"Bad argument: {exist_act}")
-
-        # Exit program with error if caller chooses to quit.
-
-        if exist_act == "quit" and os.path.isdir(run_directory):
-            log.critical("User chose quit option when creating directory")
-            sys.exit(1)
-
-        # Delete or rename directory if it exists.
-
-        handle_existing(str(run_directory), exist_act)
-
-        # Create new run directory with two required subdirectories.
-
-        for subdir in ("INPUT", "RESTART"):
-            path = os.path.join(run_directory, subdir)
-            log.info("Creating directory: %s", path)
-            os.makedirs(path)
-
-    def create_field_table(self, output_path: OptionalPath) -> None:
-        """
-        Uses the forecast config object to create a Field Table.
-
-        :param output_path: Optional location of output field table.
-        """
-        self._create_user_updated_config(
-            config_class=FieldTableConfig,
-            config_values=self._config.get("field_table", {}),
-            output_path=output_path,
-        )
-
-    def create_model_configure(self, output_path: OptionalPath) -> None:
-        """
-        Uses the forecast config object to create a model_configure.
-
-        :param output_path: Optional location of the output model_configure file.
-        """
-        self._create_user_updated_config(
-            config_class=YAMLConfig,
-            config_values=self._config.get("model_configure", {}),
-            output_path=output_path,
-        )
-
-    def create_namelist(self, output_path: OptionalPath) -> None:
-        """
-        Uses an object with user supplied values and an optional namelist base file to create an
-        output namelist file. Will "dereference" the base file.
-
-        :param output_path: Optional location of output namelist.
-        """
-        self._create_user_updated_config(
-            config_class=NMLConfig,
-            config_values=self._config.get("namelist", {}),
-            output_path=output_path,
-        )
-
->>>>>>> ae4ef708
     def output(self) -> None:
         """
         ???
@@ -271,7 +197,7 @@
         # Create the two required subdirectories.
         for subdir in ("INPUT", "RESTART"):
             path = run_directory / subdir
-            logging.info("Creating directory: %s", path)
+            log.info("Creating directory: %s", path)
             os.makedirs(path)
 
     def create_field_table(self, output_path: OptionalPath) -> None:
@@ -307,7 +233,7 @@
             "start_minute": cycle.strftime("%M"),
             "start_second": cycle.strftime("%S"),
         }
-        logging.info(f"Updating namelist date values to start at: {start_time}")
+        log.info(f"Updating namelist date values to start at: {start_time}")
         config_obj = YAMLConfig(output_path)
         config_obj.update_values(date_values)
         config_obj.dump(output_path)
@@ -424,7 +350,7 @@
                 "config_start_time": start_time,
             },
         }
-        logging.info(f"Updating namelist date values to start at: {start_time}")
+        log.info(f"Updating namelist date values to start at: {start_time}")
         config_obj = NMLConfig(output_path)
         config_obj.update_values(date_values)
         config_obj.dump(output_path)
