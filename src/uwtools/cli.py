--- conflicted
+++ resolved
@@ -926,58 +926,4 @@
     :param arg: Internal name of parsed argument.
     :return: The long-form switch.
     """
-<<<<<<< HEAD
-    return "--%s" % arg.replace("_", "-")
-=======
-    return "--%s" % arg.replace("_", "-")
-
-
-@dataclass(frozen=True)
-class STR:
-    """
-    A lookup map for CLI-related strings.
-    """
-
-    action: str = "action"
-    batch: str = "batch"
-    cfgfile: str = "config_file"
-    compare: str = "compare"
-    config: str = "config"
-    cycle: str = "cycle"
-    dryrun: str = "dry_run"
-    env: str = "env"
-    file1fmt: str = "file_1_format"
-    file1path: str = "file_1_path"
-    file2fmt: str = "file_2_format"
-    file2path: str = "file_2_path"
-    fv3: str = "fv3"
-    graphfile: str = "graph_file"
-    help: str = "help"
-    infile: str = "input_file"
-    infmt: str = "input_format"
-    keyvalpairs: str = "key_eq_val_pairs"
-    mode: str = "mode"
-    model: str = "model"
-    outfile: str = "output_file"
-    outfmt: str = "output_format"
-    partial: str = "partial"
-    quiet: str = "quiet"
-    realize: str = "realize"
-    render: str = "render"
-    rocoto: str = "rocoto"
-    run: str = "run"
-    schemafile: str = "schema_file"
-    searchpath: str = "search_path"
-    sfcclimogen: str = "sfc_climo_gen"
-    suppfiles: str = "supplemental_files"
-    task: str = "task"
-    tasks: str = "tasks"
-    template: str = "template"
-    total: str = "total"
-    translate: str = "translate"
-    validate: str = "validate"
-    valsfile: str = "values_file"
-    valsfmt: str = "values_format"
-    valsneeded: str = "values_needed"
-    verbose: str = "verbose"
->>>>>>> 88d37b86
+    return "--%s" % arg.replace("_", "-")